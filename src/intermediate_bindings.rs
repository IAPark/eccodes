//!Module containing intermediate (type) bindings to ecCodes functions.
//!
//!These bindings convert Rust types to correct C types
//!correctly represent data as pointers and utilize some other functions
//!to make ecCodes usage safer and easier,
//!but they are unsafe as they operate on raw `codes_handle`.  

use std::{
    ffi::{CStr, CString},
    ptr,
};

use eccodes_sys::{codes_context, codes_handle, codes_keys_iterator, _IO_FILE};
use libc::{c_void, FILE};
use num_traits::FromPrimitive;

use crate::{
    codes_handle::ProductKind,
    errors::{CodesError, CodesInternal},
};

#[derive(Copy, Eq, PartialEq, Clone, Ord, PartialOrd, Hash, Debug, num_derive::FromPrimitive)]
pub enum NativeKeyType {
    Long = 1,
    Double = 2,
    Str = 3,
}

pub unsafe fn codes_handle_new_from_file(
    file_pointer: *mut FILE,
    product_kind: ProductKind,
) -> Result<*mut codes_handle, CodesError> {
    let context: *mut codes_context = ptr::null_mut(); //default context

    let mut error_code: i32 = 0;

    let file_handle = eccodes_sys::codes_handle_new_from_file(
        context,
        file_pointer.cast::<_IO_FILE>(),
        product_kind as u32,
        &mut error_code as *mut i32,
    );

    if error_code != 0 {
        let err: CodesInternal = FromPrimitive::from_i32(error_code).unwrap();
        return Err(err.into());
    }

    Ok(file_handle)
}

pub unsafe fn codes_handle_delete(handle: *mut codes_handle) -> Result<(), CodesError> {
    let error_code = eccodes_sys::codes_handle_delete(handle);

    if error_code != 0 {
        let err: CodesInternal = FromPrimitive::from_i32(error_code).unwrap();
        return Err(err.into());
    }

    Ok(())
}

pub unsafe fn codes_get_native_type(
    handle: *mut codes_handle,
    key: &str,
) -> Result<NativeKeyType, CodesError> {
    let key = CString::new(key).unwrap();
    let mut key_type: i32 = 0;

    let error_code =
        eccodes_sys::codes_get_native_type(handle, key.as_ptr(), &mut key_type as *mut i32);

    if error_code != 0 {
        let err: CodesInternal = FromPrimitive::from_i32(error_code).unwrap();
        return Err(err.into());
    }

    Ok(FromPrimitive::from_i32(key_type).unwrap())
}

pub unsafe fn codes_get_size(handle: *mut codes_handle, key: &str) -> Result<u64, CodesError> {
    let key = CString::new(key).unwrap();
    let mut key_size: u64 = 0;

    let error_code = eccodes_sys::codes_get_size(handle, key.as_ptr(), &mut key_size as *mut u64);

    if error_code != 0 {
        let err: CodesInternal = FromPrimitive::from_i32(error_code).unwrap();
        return Err(err.into());
    }

    Ok(key_size)
}

pub unsafe fn codes_get_long(handle: *mut codes_handle, key: &str) -> Result<i64, CodesError> {
    let key = CString::new(key).unwrap();
    let mut key_value: i64 = 0;

    let error_code = eccodes_sys::codes_get_long(handle, key.as_ptr(), &mut key_value as *mut i64);

    if error_code != 0 {
        let err: CodesInternal = FromPrimitive::from_i32(error_code).unwrap();
        return Err(err.into());
    }

    Ok(key_value)
}

pub unsafe fn codes_get_double(handle: *mut codes_handle, key: &str) -> Result<f64, CodesError> {
    let key = CString::new(key).unwrap();
    let mut key_value: f64 = 0.0;

    let error_code =
        eccodes_sys::codes_get_double(handle, key.as_ptr(), &mut key_value as *mut f64);

    if error_code != 0 {
        let err: CodesInternal = FromPrimitive::from_i32(error_code).unwrap();
        return Err(err.into());
    }

    Ok(key_value)
}

pub unsafe fn codes_get_double_array(
    handle: *mut codes_handle,
    key: &str,
) -> Result<Vec<f64>, CodesError> {
    let mut key_size = codes_get_size(handle, key)?;
    let key = CString::new(key).unwrap();

    let mut key_values: Vec<f64> = vec![0.0; key_size as usize];

    let error_code = eccodes_sys::codes_get_double_array(
        handle,
        key.as_ptr(),
        key_values.as_mut_ptr().cast::<f64>(),
        &mut key_size as *mut u64,
    );

    if error_code != 0 {
        let err: CodesInternal = FromPrimitive::from_i32(error_code).unwrap();
        return Err(err.into());
    }

    Ok(key_values)
}

pub unsafe fn codes_get_long_array(
    handle: *mut codes_handle,
    key: &str,
) -> Result<Vec<i64>, CodesError> {
    let mut key_size = codes_get_size(handle, key)?;
    let key = CString::new(key).unwrap();

    let mut key_values: Vec<i64> = vec![0; key_size as usize];

    let error_code = eccodes_sys::codes_get_long_array(
        handle,
        key.as_ptr(),
        key_values.as_mut_ptr().cast::<i64>(),
        &mut key_size as *mut u64,
    );

    if error_code != 0 {
        let err: CodesInternal = FromPrimitive::from_i32(error_code).unwrap();
        return Err(err.into());
    }

    Ok(key_values)
}

pub unsafe fn codes_get_length(handle: *mut codes_handle, key: &str) -> Result<u64, CodesError> {
    let key = CString::new(key).unwrap();
    let mut key_length: u64 = 0;

    let error_code =
        eccodes_sys::codes_get_length(handle, key.as_ptr(), &mut key_length as *mut u64);

    if error_code != 0 {
        let err: CodesInternal = FromPrimitive::from_i32(error_code).unwrap();
        return Err(err.into());
    }

    Ok(key_length)
}

pub unsafe fn codes_get_string(handle: *mut codes_handle, key: &str) -> Result<String, CodesError> {
    let mut key_length = codes_get_length(handle, key)?;
    let key = CString::new(key).unwrap();

    let mut key_message: Vec<u8> = vec![0; key_length as usize];

    let error_code = eccodes_sys::codes_get_string(
        handle,
        key.as_ptr(),
        key_message.as_mut_ptr().cast::<i8>(),
        &mut key_length as *mut u64,
    );

    if error_code != 0 {
        let err: CodesInternal = FromPrimitive::from_i32(error_code).unwrap();
        return Err(err.into());
    }

    key_message.truncate(key_length as usize);
    let key_message = CStr::from_bytes_with_nul(key_message.as_ref())?
        .to_str()?
        .to_string();

    Ok(key_message)
}

pub unsafe fn codes_get_message_size(handle: *mut codes_handle) -> Result<u64, CodesError> {
    let mut size: u64 = 0;

    let error_code = eccodes_sys::codes_get_message_size(handle, &mut size as *mut u64);

    if error_code != 0 {
        let err: CodesInternal = FromPrimitive::from_i32(error_code).unwrap();
        return Err(err.into());
    }

    Ok(size)
}

pub unsafe fn codes_get_message(
    handle: *mut codes_handle,
) -> Result<(*const c_void, u64), CodesError> {
    let buffer_size = codes_get_message_size(handle)?;

    let buffer: Vec<u8> = vec![0; buffer_size as usize];
    let mut buffer_ptr = buffer.as_ptr().cast::<libc::c_void>();

    let mut message_size: u64 = 0;

    let error_code = eccodes_sys::codes_get_message(
        handle,
        &mut buffer_ptr as *mut *const c_void,
        &mut message_size as *mut u64,
    );

    if error_code != 0 {
        let err: CodesInternal = FromPrimitive::from_i32(error_code).unwrap();
        return Err(err.into());
    }

    if buffer_size != message_size {
        panic!(
            "Buffer and message sizes ar not equal in codes_get_message!
        Please report this panic on Github."
        );
    }

    Ok((buffer_ptr, message_size))
}

pub unsafe fn codes_handle_new_from_message(
    message_buffer_ptr: *const c_void,
    message_size: u64,
) -> *mut codes_handle {
    let default_context: *mut codes_context = ptr::null_mut();

    eccodes_sys::codes_handle_new_from_message(
        default_context,
        message_buffer_ptr,
        message_size,
    )
}

pub unsafe fn codes_get_message_copy(handle: *mut codes_handle) -> Result<Vec<u8>, CodesError> {
    let buffer_size = codes_get_message_size(handle)?;

    let mut buffer: Vec<u8> = vec![0; buffer_size as usize];

    let mut message_size: u64 = 0;

    let error_code = eccodes_sys::codes_get_message_copy(
        handle,
        buffer.as_mut_ptr().cast::<libc::c_void>(),
        &mut message_size as *mut u64,
    );

    if error_code != 0 {
        let err: CodesInternal = FromPrimitive::from_i32(error_code).unwrap();
        return Err(err.into());
    }

    if buffer_size != message_size && message_size != buffer.len() as u64 {
        panic!(
            "Buffer, vector and message sizes ar not equal in codes_get_message!
        Please report this panic on Github."
        );
    }

    Ok(buffer)
}

pub unsafe fn codes_handle_new_from_message_copy(message_buffer: &[u8]) -> *mut codes_handle {
    let default_context: *mut codes_context = ptr::null_mut();

    eccodes_sys::codes_handle_new_from_message_copy(
        default_context,
        message_buffer.as_ptr().cast::<libc::c_void>(),
        message_buffer.len() as u64,
    )
<<<<<<< HEAD
=======
}

pub unsafe fn codes_keys_iterator_new(
    handle: *mut codes_handle,
    flags: u32,
    namespace: &str,
) -> *mut codes_keys_iterator {
    let namespace = CString::new(namespace).unwrap();

    eccodes_sys::codes_keys_iterator_new(handle, u64::from(flags), namespace.as_ptr())
}

pub unsafe fn codes_keys_iterator_delete(keys_iterator: *mut codes_keys_iterator) -> Result<(), CodesError> {
    let error_code = eccodes_sys::codes_keys_iterator_delete(keys_iterator);

    if error_code != 0 {
        let err: CodesInternal = FromPrimitive::from_i32(error_code).unwrap();
        return Err(err.into());
    }

    Ok(())
}

pub unsafe fn codes_keys_iterator_next(keys_iterator: *mut codes_keys_iterator) -> bool {
    let next_item_exists = eccodes_sys::codes_keys_iterator_next(keys_iterator);

    next_item_exists == 1 
}

pub unsafe fn codes_keys_iterator_get_name(keys_iterator: *mut codes_keys_iterator) -> Result<String, CodesError> {
    let name_pointer = eccodes_sys::codes_keys_iterator_get_name(keys_iterator);

    let name_c_str = CStr::from_ptr(name_pointer);
    let name_str = name_c_str.to_str()?;
    let name_string = name_str.to_owned();

    Ok(name_string)
>>>>>>> 10594c65
}<|MERGE_RESOLUTION|>--- conflicted
+++ resolved
@@ -303,8 +303,6 @@
         message_buffer.as_ptr().cast::<libc::c_void>(),
         message_buffer.len() as u64,
     )
-<<<<<<< HEAD
-=======
 }
 
 pub unsafe fn codes_keys_iterator_new(
@@ -342,5 +340,4 @@
     let name_string = name_str.to_owned();
 
     Ok(name_string)
->>>>>>> 10594c65
 }